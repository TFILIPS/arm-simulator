--- conflicted
+++ resolved
@@ -165,11 +165,6 @@
         address
     }
 
-
-<<<<<<< HEAD
-=======
-    //Todo: fix issue when wrapping around
->>>>>>> bb2d8a50
     pub fn compute_modify_address_multiple(
         &mut self, amm: &AddressingModeMultiple
     ) -> Vec<u32> {
